/*
 * Copyright 2018-2021 Scala Steward contributors
 *
 * Licensed under the Apache License, Version 2.0 (the "License");
 * you may not use this file except in compliance with the License.
 * You may obtain a copy of the License at
 *
 *     http://www.apache.org/licenses/LICENSE-2.0
 *
 * Unless required by applicable law or agreed to in writing, software
 * distributed under the License is distributed on an "AS IS" BASIS,
 * WITHOUT WARRANTIES OR CONDITIONS OF ANY KIND, either express or implied.
 * See the License for the specific language governing permissions and
 * limitations under the License.
 */

package org.scalasteward.core

import cats.syntax.all._
import org.http4s.Uri
import org.scalasteward.core.data.ReleaseRelatedUrl.VersionDiff
import org.scalasteward.core.data.{ReleaseRelatedUrl, Update}
import org.scalasteward.core.vcs.VCSType.{Bitbucket, BitbucketServer, GitHub, GitLab}
import org.scalasteward.core.vcs.data.Repo
import org.scalasteward.core.git.Branch

package object vcs {

  /** Determines the `head` (GitHub) / `source_branch` (GitLab, Bitbucket) parameter for searching
    * for already existing pull requests.
    */
  def listingBranch(
      vcsType: VCSType,
      fork: Repo,
      update: Update,
      nonDefaultBaseBranch: Option[Branch]
  ): String =
    vcsType match {
      case GitHub =>
<<<<<<< HEAD
        s"${fork.show}:${git.branchFor(update, nonDefaultBaseBranch).name}"
=======
        s"${fork.toPath}:${git.branchFor(update).name}"
>>>>>>> f6f1c7a0

      case GitLab | Bitbucket | BitbucketServer =>
        git.branchFor(update, nonDefaultBaseBranch).name
    }

  /** Determines the `head` (GitHub) / `source_branch` (GitLab, Bitbucket) parameter for creating
    * a new pull requests.
    */
  def createBranch(
      vcsType: VCSType,
      fork: Repo,
      update: Update,
      nonDefaultBaseBranch: Option[Branch]
  ): String =
    vcsType match {
      case GitHub =>
        s"${fork.owner}:${git.branchFor(update, nonDefaultBaseBranch).name}"

      case GitLab | Bitbucket | BitbucketServer =>
        git.branchFor(update, nonDefaultBaseBranch).name
    }

  def possibleTags(version: String): List[String] =
    List(s"v$version", version, s"release-$version")

  val possibleChangelogFilenames: List[String] = {
    val baseNames = List(
      "CHANGELOG",
      "Changelog",
      "changelog",
      "CHANGES"
    )
    possibleFilenames(baseNames)
  }

  val possibleReleaseNotesFilenames: List[String] = {
    val baseNames = List(
      "ReleaseNotes",
      "RELEASES",
      "Releases",
      "releases"
    )
    possibleFilenames(baseNames)
  }

  private[this] def extractRepoVCSType(
      vcsType: VCSType,
      vcsUri: Uri,
      repoUrl: Uri
  ): Option[VCSType] = {
    val host = repoUrl.host.map(_.value)
    if (vcsUri.host.map(_.value).contains(host.getOrElse("")))
      Some(vcsType)
    else
      host.collect {
        case "github.com"    => GitHub
        case "gitlab.com"    => GitLab
        case "bitbucket.org" => Bitbucket
      }
  }

  def possibleCompareUrls(
      vcsType: VCSType,
      vcsUri: Uri,
      repoUrl: Uri,
      update: Update
  ): List[VersionDiff] = {
    val from = update.currentVersion
    val to = update.nextVersion

    extractRepoVCSType(vcsType, vcsUri, repoUrl)
      .map {
        case GitHub | GitLab =>
          possibleTags(from).zip(possibleTags(to)).map { case (from1, to1) =>
            VersionDiff(repoUrl / "compare" / s"$from1...$to1")
          }
        case Bitbucket | BitbucketServer =>
          possibleTags(from).zip(possibleTags(to)).map { case (from1, to1) =>
            VersionDiff((repoUrl / "compare" / s"$to1..$from1").withFragment("diff"))
          }
      }
      .getOrElse(List.empty)
  }

  def possibleReleaseRelatedUrls(
      vcsType: VCSType,
      vcsUri: Uri,
      repoUrl: Uri,
      update: Update
  ): List[ReleaseRelatedUrl] = {
    val repoVCSType = extractRepoVCSType(vcsType, vcsUri, repoUrl)

    val github = repoVCSType
      .collect { case GitHub =>
        possibleTags(update.nextVersion).map(tag =>
          ReleaseRelatedUrl.GitHubReleaseNotes(repoUrl / "releases" / "tag" / tag)
        )
      }
      .getOrElse(List.empty)

    def files(fileNames: List[String]): List[Uri] = {
      val maybeSegments = repoVCSType.map {
        case GitHub | GitLab             => List("blob", "master")
        case Bitbucket | BitbucketServer => List("master")
      }

      maybeSegments.toList.flatMap { segments =>
        val base = segments.foldLeft(repoUrl)(_ / _)
        fileNames.map(name => base / name)
      }
    }

    val customChangelog = files(possibleChangelogFilenames).map(ReleaseRelatedUrl.CustomChangelog)
    val customReleaseNotes =
      files(possibleReleaseNotesFilenames).map(ReleaseRelatedUrl.CustomReleaseNotes)

    github ++ customReleaseNotes ++ customChangelog ++
      possibleCompareUrls(vcsType, vcsUri, repoUrl, update)
  }

  private def possibleFilenames(baseNames: List[String]): List[String] = {
    val extensions = List("md", "markdown", "rst")
    (baseNames, extensions).mapN { case (base, ext) => s"$base.$ext" }
  }
}<|MERGE_RESOLUTION|>--- conflicted
+++ resolved
@@ -37,11 +37,7 @@
   ): String =
     vcsType match {
       case GitHub =>
-<<<<<<< HEAD
-        s"${fork.show}:${git.branchFor(update, nonDefaultBaseBranch).name}"
-=======
-        s"${fork.toPath}:${git.branchFor(update).name}"
->>>>>>> f6f1c7a0
+        s"${fork.toPath}:${git.branchFor(update, nonDefaultBaseBranch).name}"
 
       case GitLab | Bitbucket | BitbucketServer =>
         git.branchFor(update, nonDefaultBaseBranch).name

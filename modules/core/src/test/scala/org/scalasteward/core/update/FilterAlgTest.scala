package org.scalasteward.core.update

import cats.implicits._
import org.scalasteward.core.TestSyntax._
import org.scalasteward.core.data.GroupId
import org.scalasteward.core.data.Update.Single
import org.scalasteward.core.mock.MockContext.filterAlg
import org.scalasteward.core.mock.MockState
import org.scalasteward.core.repoconfig.{RepoConfig, UpdatePattern, UpdatesConfig}
import org.scalasteward.core.update.FilterAlg.{BadVersions, NoSuitableNextVersion}
import org.scalasteward.core.util.Nel
import org.scalatest.funsuite.AnyFunSuite
import org.scalatest.matchers.should.Matchers

class FilterAlgTest extends AnyFunSuite with Matchers {
  test("globalFilter: SNAP -> SNAP") {
    val update = Single("org.scalatest" % "scalatest" % "3.0.8-SNAP2", Nel.of("3.0.8-SNAP10"))
    FilterAlg.globalFilter(update) shouldBe Right(update)
  }

  test("globalFilter: RC -> SNAP") {
    val update = Single("org.scalatest" % "scalatest" % "3.0.8-RC2", Nel.of("3.1.0-SNAP10"))
    FilterAlg.globalFilter(update) shouldBe Left(NoSuitableNextVersion(update))
  }

  test("globalFilter: update without bad version") {
    val update = Single("com.jsuereth" % "sbt-pgp" % "1.1.0", Nel.of("1.1.2", "2.0.0"))
    FilterAlg.globalFilter(update) shouldBe Right(update.copy(newerVersions = Nel.of("1.1.2")))
  }

  test("globalFilter: update with bad version") {
    val update = Single("com.jsuereth" % "sbt-pgp" % "1.1.2-1", Nel.of("1.1.2", "2.0.0"))
    FilterAlg.globalFilter(update) shouldBe Right(update.copy(newerVersions = Nel.of("2.0.0")))
  }

  test("globalFilter: update with bad version 2") {
    val update =
      Single(
        "net.sourceforge.plantuml" % "plantuml" % "1.2019.11",
        Nel.of("7726", "8020", "2017.09", "1.2019.12")
      )
    FilterAlg.globalFilter(update) shouldBe Right(update.copy(newerVersions = Nel.of("1.2019.12")))
  }

  test("globalFilter: update with only bad versions") {
    val update = Single("org.http4s" % "http4s-dsl" % "0.18.0", Nel.of("0.19.0"))
    FilterAlg.globalFilter(update) shouldBe Left(BadVersions(update))
  }

  test("globalFilter: update to pre-release of a different series") {
    val update = Single("com.jsuereth" % "sbt-pgp" % "1.1.2-1", Nel.of("2.0.1-M3"))
    FilterAlg.globalFilter(update) shouldBe Left(NoSuitableNextVersion(update))
  }

  test("ignore update via config updates.ignore") {
    val update1 = Single("org.http4s" % "http4s-dsl" % "0.17.0", Nel.of("0.18.0"))
    val update2 = Single("eu.timepit" % "refined" % "0.8.0", Nel.of("0.8.1"))
    val config = RepoConfig(
      UpdatesConfig(ignore = List(UpdatePattern(GroupId("eu.timepit"), Some("refined"), None)))
    )

    val initialState = MockState.empty
    val (state, filtered) =
      filterAlg.localFilterMany(config, List(update1, update2)).run(initialState).unsafeRunSync()

    filtered shouldBe List(update1)
    state shouldBe initialState.copy(
      logs = Vector(
        (None, "Ignore eu.timepit:refined : 0.8.0 -> 0.8.1 (reason: ignored by config)")
      )
    )
  }

  test("ignore update via config updates.pin") {
    val update1 = Single("org.http4s" % "http4s-dsl" % "0.17.0", Nel.of("0.18.0"))
    val update2 = Single("eu.timepit" % "refined" % "0.8.0", Nel.of("0.8.1"))

    val config = RepoConfig(
      updates = UpdatesConfig(
        pin = List(
          UpdatePattern(update1.groupId, None, Some("0.17")),
          UpdatePattern(update2.groupId, Some("refined"), Some("0.8"))
        )
      )
    )

    val filtered = filterAlg
      .localFilterMany(config, List(update1, update2))
      .runA(MockState.empty)
      .unsafeRunSync()

    filtered shouldBe List(update2)
  }

<<<<<<< HEAD
  test("ignore update via config updates.allow using suffix") {
    val update =
      Single(
        "com.microsoft.sqlserver" % "mssql-jdbc" % "7.2.2.jre8",
        Nel.of("7.2.2.jre11", "7.3.0.jre8", "7.3.0.jre11")
      )

    val config = RepoConfig(
      updates = UpdatesConfig(
        allow = List(
          UpdatePattern(update.groupId, Some(update.artifactId.name), Some(".*jre8"))
        )
      )
    )

    val filtered = filterAlg
      .localFilterMany(config, List(update))
      .runA(MockState.empty)
      .unsafeRunSync()

    filtered shouldBe List(update.copy(newerVersions = Nel.of("7.3.0.jre8")))
  }

  test("ignore update via config updates.ignore using suffix") {
    val update =
      Single(
        "com.microsoft.sqlserver" % "mssql-jdbc" % "7.2.2.jre8",
        Nel.of("7.2.2.jre11", "7.3.0.jre8", "7.3.0.jre11")
      )

    val config = RepoConfig(
      updates = UpdatesConfig(
        ignore = List(
          UpdatePattern(update.groupId, Some(update.artifactId.name), Some(".*jre11"))
=======
  test("ignore update via config updates.allow") {
    val included = List(
      Single("org.my1" % "artifact" % "0.8.0", Nel.of("0.8.1")),
      Single("org.my2" % "artifact" % "0.8.0", Nel.of("0.8.1")),
      Single("org.my2" % "artifact" % "0.8.0", Nel.of("0.9.1"))
    )
    val notIncluded = List(
      Single("org.http4s" % "http4s-dsl" % "0.17.0", Nel.of("0.18.0")),
      Single("org.my1" % "artifact" % "0.8.0", Nel.of("0.9.1")),
      Single("org.my3" % "abc" % "0.8.0", Nel.of("0.8.1"))
    )

    val config = RepoConfig(
      updates = UpdatesConfig(
        allow = List(
          UpdatePattern(GroupId("org.my1"), None, Some("0.8")),
          UpdatePattern(GroupId("org.my2"), None, None),
          UpdatePattern(GroupId("org.my3"), Some("artifact"), None)
>>>>>>> 1111944d
        )
      )
    )

    val filtered = filterAlg
<<<<<<< HEAD
      .localFilterMany(config, List(update))
      .runA(MockState.empty)
      .unsafeRunSync()

    filtered shouldBe List(update.copy(newerVersions = Nel.of("7.3.0.jre8")))
=======
      .localFilterMany(config, included ++ notIncluded)
      .runA(MockState.empty)
      .unsafeRunSync()

    filtered shouldBe included
>>>>>>> 1111944d
  }
}<|MERGE_RESOLUTION|>--- conflicted
+++ resolved
@@ -92,8 +92,37 @@
     filtered shouldBe List(update2)
   }
 
-<<<<<<< HEAD
-  test("ignore update via config updates.allow using suffix") {
+  test("ignore update via config updates.allow") {
+    val included = List(
+      Single("org.my1" % "artifact" % "0.8.0", Nel.of("0.8.1")),
+      Single("org.my2" % "artifact" % "0.8.0", Nel.of("0.8.1")),
+      Single("org.my2" % "artifact" % "0.8.0", Nel.of("0.9.1"))
+    )
+    val notIncluded = List(
+      Single("org.http4s" % "http4s-dsl" % "0.17.0", Nel.of("0.18.0")),
+      Single("org.my1" % "artifact" % "0.8.0", Nel.of("0.9.1")),
+      Single("org.my3" % "abc" % "0.8.0", Nel.of("0.8.1"))
+    )
+
+    val config = RepoConfig(
+      updates = UpdatesConfig(
+        allow = List(
+          UpdatePattern(GroupId("org.my1"), None, Some("0.8")),
+          UpdatePattern(GroupId("org.my2"), None, None),
+          UpdatePattern(GroupId("org.my3"), Some("artifact"), None)
+        )
+      )
+    )
+
+    val filtered = filterAlg
+      .localFilterMany(config, included ++ notIncluded)
+      .runA(MockState.empty)
+      .unsafeRunSync()
+
+    filtered shouldBe included
+  }
+
+  test("ignore update via config updates.pin using suffix") {
     val update =
       Single(
         "com.microsoft.sqlserver" % "mssql-jdbc" % "7.2.2.jre8",
@@ -102,7 +131,7 @@
 
     val config = RepoConfig(
       updates = UpdatesConfig(
-        allow = List(
+        pin = List(
           UpdatePattern(update.groupId, Some(update.artifactId.name), Some(".*jre8"))
         )
       )
@@ -127,43 +156,15 @@
       updates = UpdatesConfig(
         ignore = List(
           UpdatePattern(update.groupId, Some(update.artifactId.name), Some(".*jre11"))
-=======
-  test("ignore update via config updates.allow") {
-    val included = List(
-      Single("org.my1" % "artifact" % "0.8.0", Nel.of("0.8.1")),
-      Single("org.my2" % "artifact" % "0.8.0", Nel.of("0.8.1")),
-      Single("org.my2" % "artifact" % "0.8.0", Nel.of("0.9.1"))
-    )
-    val notIncluded = List(
-      Single("org.http4s" % "http4s-dsl" % "0.17.0", Nel.of("0.18.0")),
-      Single("org.my1" % "artifact" % "0.8.0", Nel.of("0.9.1")),
-      Single("org.my3" % "abc" % "0.8.0", Nel.of("0.8.1"))
-    )
-
-    val config = RepoConfig(
-      updates = UpdatesConfig(
-        allow = List(
-          UpdatePattern(GroupId("org.my1"), None, Some("0.8")),
-          UpdatePattern(GroupId("org.my2"), None, None),
-          UpdatePattern(GroupId("org.my3"), Some("artifact"), None)
->>>>>>> 1111944d
         )
       )
     )
 
     val filtered = filterAlg
-<<<<<<< HEAD
       .localFilterMany(config, List(update))
       .runA(MockState.empty)
       .unsafeRunSync()
 
     filtered shouldBe List(update.copy(newerVersions = Nel.of("7.3.0.jre8")))
-=======
-      .localFilterMany(config, included ++ notIncluded)
-      .runA(MockState.empty)
-      .unsafeRunSync()
-
-    filtered shouldBe included
->>>>>>> 1111944d
   }
 }